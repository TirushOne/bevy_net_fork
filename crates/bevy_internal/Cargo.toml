[package]
name = "bevy_internal"
version = "0.15.0-dev"
edition = "2021"
description = "An internal Bevy crate used to facilitate optional dynamic linking via the 'dynamic_linking' feature"
homepage = "https://bevyengine.org"
repository = "https://github.com/bevyengine/bevy"
license = "MIT OR Apache-2.0"
keywords = ["game", "engine", "gamedev", "graphics", "bevy"]
categories = ["game-engines", "graphics", "gui", "rendering"]

[features]
trace = [
  "bevy_app/trace",
  "bevy_asset?/trace",
  "bevy_core_pipeline?/trace",
  "bevy_ecs/trace",
  "bevy_log/trace",
  "bevy_pbr?/trace",
  "bevy_render?/trace",
  "bevy_hierarchy/trace",
  "bevy_winit?/trace",
]
trace_chrome = ["bevy_log/tracing-chrome"]
trace_tracy = ["bevy_render?/tracing-tracy", "bevy_log/tracing-tracy"]
trace_tracy_memory = ["bevy_log/trace_tracy_memory"]
wgpu_trace = ["bevy_render/wgpu_trace"]
detailed_trace = ["bevy_utils/detailed_trace"]

sysinfo_plugin = ["bevy_diagnostic/sysinfo_plugin"]

# Image format support for texture loading (PNG and HDR are enabled by default)
exr = ["bevy_render/exr"]
hdr = ["bevy_render/hdr"]
png = ["bevy_render/png"]
tga = ["bevy_render/tga"]
jpeg = ["bevy_render/jpeg"]
bmp = ["bevy_render/bmp"]
webp = ["bevy_render/webp"]
basis-universal = ["bevy_render/basis-universal"]
dds = ["bevy_render/dds", "bevy_core_pipeline/dds", "bevy_gltf/dds"]
pnm = ["bevy_render/pnm"]
ktx2 = ["bevy_render/ktx2"]
# For ktx2 supercompression
zlib = ["bevy_render/zlib"]
zstd = ["bevy_render/zstd"]

# Include tonemapping LUT KTX2 files.
tonemapping_luts = ["bevy_core_pipeline/tonemapping_luts"]

# Include SMAA LUT KTX2 Files
smaa_luts = ["bevy_core_pipeline/smaa_luts"]

# Audio format support (vorbis is enabled by default)
flac = ["bevy_audio/flac"]
mp3 = ["bevy_audio/mp3"]
vorbis = ["bevy_audio/vorbis"]
wav = ["bevy_audio/wav"]
minimp3 = ["bevy_audio/minimp3"]
symphonia-aac = ["bevy_audio/symphonia-aac"]
symphonia-all = ["bevy_audio/symphonia-all"]
symphonia-flac = ["bevy_audio/symphonia-flac"]
symphonia-isomp4 = ["bevy_audio/symphonia-isomp4"]
symphonia-vorbis = ["bevy_audio/symphonia-vorbis"]
symphonia-wav = ["bevy_audio/symphonia-wav"]

# Shader formats
shader_format_glsl = [
  "bevy_render/shader_format_glsl",
  "bevy_pbr?/shader_format_glsl",
]
shader_format_spirv = ["bevy_render/shader_format_spirv"]

serialize = [
  "bevy_core/serialize",
  "bevy_input/serialize",
  "bevy_ecs/serialize",
  "bevy_time/serialize",
  "bevy_window/serialize",
  "bevy_winit?/serialize",
  "bevy_transform/serialize",
  "bevy_math/serialize",
  "bevy_scene?/serialize",
  "bevy_ui?/serialize",
  "bevy_color?/serialize",
]
multi_threaded = [
  "bevy_asset?/multi_threaded",
  "bevy_ecs/multi_threaded",
  "bevy_render?/multi_threaded",
  "bevy_tasks/multi_threaded",
]
async-io = ["bevy_tasks/async-io"]

# Display server protocol support (X11 is enabled by default)
wayland = ["bevy_winit/wayland"]
x11 = ["bevy_winit/x11"]

# Transmission textures in `StandardMaterial`:
pbr_transmission_textures = [
  "bevy_pbr?/pbr_transmission_textures",
  "bevy_gltf?/pbr_transmission_textures",
]

# Multi-layer material textures in `StandardMaterial`:
pbr_multi_layer_material_textures = [
  "bevy_pbr?/pbr_multi_layer_material_textures",
  "bevy_gltf?/pbr_multi_layer_material_textures",
]

# Anisotropy texture in `StandardMaterial`:
pbr_anisotropy_texture = [
  "bevy_pbr?/pbr_anisotropy_texture",
  "bevy_gltf?/pbr_anisotropy_texture",
]

# Optimise for WebGL2
webgl = [
  "bevy_core_pipeline?/webgl",
  "bevy_pbr?/webgl",
  "bevy_render?/webgl",
  "bevy_gizmos?/webgl",
  "bevy_sprite?/webgl",
]

webgpu = [
  "bevy_core_pipeline?/webgpu",
  "bevy_pbr?/webgpu",
  "bevy_render?/webgpu",
  "bevy_gizmos?/webgpu",
  "bevy_sprite?/webgpu",
]

# enable systems that allow for automated testing on CI
bevy_ci_testing = ["bevy_dev_tools/bevy_ci_testing", "bevy_render?/ci_limits"]

# Enable animation support, and glTF animation loading
animation = ["bevy_animation", "bevy_gltf?/bevy_animation"]

bevy_sprite = ["dep:bevy_sprite", "bevy_gizmos?/bevy_sprite"]
bevy_pbr = ["dep:bevy_pbr", "bevy_gizmos?/bevy_pbr"]

# Used to disable code that is unsupported when Bevy is dynamically linked
dynamic_linking = ["bevy_diagnostic/dynamic_linking"]

# Enable using a shared stdlib for cxx on Android.
android_shared_stdcxx = ["bevy_audio/android_shared_stdcxx"]

# Enable AccessKit on Unix backends (currently only works with experimental
# screen readers and forks.)
accesskit_unix = ["bevy_winit/accesskit_unix"]

bevy_text = ["dep:bevy_text", "bevy_ui?/bevy_text"]

bevy_render = ["dep:bevy_render", "bevy_scene?/bevy_render"]

# Enable assertions to check the validity of parameters passed to glam
glam_assert = ["bevy_math/glam_assert"]

# Enable assertions in debug builds to check the validity of parameters passed to glam
debug_glam_assert = ["bevy_math/debug_glam_assert"]

default_font = ["bevy_text?/default_font"]

# Enables the built-in asset processor for processed assets.
asset_processor = ["bevy_asset?/asset_processor"]

# Enables watching the filesystem for Bevy Asset hot-reloading
file_watcher = ["bevy_asset?/file_watcher"]

# Enables watching embedded files for Bevy Asset hot-reloading
embedded_watcher = ["bevy_asset?/embedded_watcher"]

# Enable system stepping support
bevy_debug_stepping = [
  "bevy_ecs/bevy_debug_stepping",
  "bevy_app/bevy_debug_stepping",
]

# Enables the meshlet renderer for dense high-poly scenes (experimental)
meshlet = ["bevy_pbr?/meshlet"]

# Enables processing meshes into meshlet meshes for bevy_pbr
meshlet_processor = ["bevy_pbr?/meshlet_processor"]

# Provides a collection of developer tools
bevy_dev_tools = ["dep:bevy_dev_tools"]

# Provides a picking functionality
bevy_picking = ["dep:bevy_picking"]

# Enable support for the ios_simulator by downgrading some rendering capabilities
ios_simulator = ["bevy_pbr?/ios_simulator", "bevy_render?/ios_simulator"]

# Enable built in global state machines
bevy_state = ["dep:bevy_state"]

<<<<<<< HEAD
quic = ["bevy_net/quic"]

tls = ["bevy_net/tls"]
=======
# Enable function reflection
reflect_functions = ["bevy_reflect/functions"]
>>>>>>> 52a2a3b1

[dependencies]
# bevy
bevy_a11y = { path = "../bevy_a11y", version = "0.15.0-dev" }
bevy_app = { path = "../bevy_app", version = "0.15.0-dev" }
bevy_core = { path = "../bevy_core", version = "0.15.0-dev" }
bevy_derive = { path = "../bevy_derive", version = "0.15.0-dev" }
bevy_diagnostic = { path = "../bevy_diagnostic", version = "0.15.0-dev" }
bevy_ecs = { path = "../bevy_ecs", version = "0.15.0-dev" }
bevy_state = { path = "../bevy_state", optional = true, version = "0.15.0-dev" }
bevy_hierarchy = { path = "../bevy_hierarchy", version = "0.15.0-dev" }
bevy_input = { path = "../bevy_input", version = "0.15.0-dev" }
bevy_log = { path = "../bevy_log", version = "0.15.0-dev" }
bevy_math = { path = "../bevy_math", version = "0.15.0-dev" }
bevy_ptr = { path = "../bevy_ptr", version = "0.15.0-dev" }
bevy_reflect = { path = "../bevy_reflect", version = "0.15.0-dev", features = [
  "bevy",
] }
bevy_time = { path = "../bevy_time", version = "0.15.0-dev" }
bevy_transform = { path = "../bevy_transform", version = "0.15.0-dev" }
bevy_utils = { path = "../bevy_utils", version = "0.15.0-dev" }
bevy_window = { path = "../bevy_window", version = "0.15.0-dev" }
bevy_tasks = { path = "../bevy_tasks", version = "0.15.0-dev" }
# bevy (optional)
bevy_animation = { path = "../bevy_animation", optional = true, version = "0.15.0-dev" }
bevy_asset = { path = "../bevy_asset", optional = true, version = "0.15.0-dev" }
bevy_audio = { path = "../bevy_audio", optional = true, version = "0.15.0-dev" }
bevy_color = { path = "../bevy_color", optional = true, version = "0.15.0-dev" }
bevy_core_pipeline = { path = "../bevy_core_pipeline", optional = true, version = "0.15.0-dev" }
bevy_dev_tools = { path = "../bevy_dev_tools", optional = true, version = "0.15.0-dev" }
bevy_dynamic_plugin = { path = "../bevy_dynamic_plugin", optional = true, version = "0.15.0-dev" }
bevy_gilrs = { path = "../bevy_gilrs", optional = true, version = "0.15.0-dev" }
bevy_gizmos = { path = "../bevy_gizmos", optional = true, version = "0.15.0-dev", default-features = false }
bevy_gltf = { path = "../bevy_gltf", optional = true, version = "0.15.0-dev" }
bevy_pbr = { path = "../bevy_pbr", optional = true, version = "0.15.0-dev" }
bevy_picking = { path = "../bevy_picking", optional = true, version = "0.15.0-dev" }
bevy_render = { path = "../bevy_render", optional = true, version = "0.15.0-dev" }
bevy_scene = { path = "../bevy_scene", optional = true, version = "0.15.0-dev" }
bevy_sprite = { path = "../bevy_sprite", optional = true, version = "0.15.0-dev" }
bevy_text = { path = "../bevy_text", optional = true, version = "0.15.0-dev" }
bevy_ui = { path = "../bevy_ui", optional = true, version = "0.15.0-dev" }
bevy_winit = { path = "../bevy_winit", optional = true, version = "0.15.0-dev" }

bevy_net = { path = "../bevy_net", version = "0.14.0-dev", default-features = false }

[lints]
workspace = true

[package.metadata.docs.rs]
rustdoc-args = ["-Zunstable-options"]
all-features = true<|MERGE_RESOLUTION|>--- conflicted
+++ resolved
@@ -195,14 +195,8 @@
 # Enable built in global state machines
 bevy_state = ["dep:bevy_state"]
 
-<<<<<<< HEAD
-quic = ["bevy_net/quic"]
-
-tls = ["bevy_net/tls"]
-=======
 # Enable function reflection
 reflect_functions = ["bevy_reflect/functions"]
->>>>>>> 52a2a3b1
 
 [dependencies]
 # bevy
@@ -246,8 +240,6 @@
 bevy_ui = { path = "../bevy_ui", optional = true, version = "0.15.0-dev" }
 bevy_winit = { path = "../bevy_winit", optional = true, version = "0.15.0-dev" }
 
-bevy_net = { path = "../bevy_net", version = "0.14.0-dev", default-features = false }
-
 [lints]
 workspace = true
 
